<?xml version="1.0" encoding="UTF-8"?>
<project version="4">
  <component name="BuildServerSettings">
    <option name="LOGIN" value="" />
    <option name="SERVER_URL" value="http://buildserver" />
    <option name="REMEMBER_ME" value="true" />
    <option name="USE_IDEA_PROXY_SETTINGS" value="true" />
    <option name="INSPECTIONS_BUILD_TYPE_IDS" />
    <option name="DUPLICATES_BUILD_TYPE_IDS" />
    <option name="COVERAGE_SETTINGS" />
    <option name="TEST_STATUS_ENABLED" value="true" />
    <option name="TEST_STATUS_SHOW_SUCCESSFUL" value="false" />
    <option name="POSTPONE_SUITABLE_CONFIGURATIONS_SEARCH" value="false" />
    <option name="ARTIFACTS_BUILD_TYPE_IDS" />
    <option name="PERFORM_COMMIT_IF_SUCCESSFUL" value="true" />
    <option name="PERFORM_COMMIT_IF_NO_NEW_FAILED_TESTS" value="false" />
    <option name="REQUEST_CONFIRMATON" value="false" />
    <option name="PRE_TESTED_COMMIT" value="true" />
    <option name="FILTER_BY_STATUS" value="false" />
    <option name="FILTER_MARKED_AS_FIXED" value="false" />
    <option name="SHOW_CLOSE_PROMPT" value="true" />
    <option name="TOOL_WINDOW_SELECTED_CONTENT_INDEX" value="0" />
    <option name="FILTER_BY_CURRENT_PROJECT" value="true" />
  </component>
  <component name="ChangeListManager">
<<<<<<< HEAD
    <list default="true" id="1787db08-4ad1-4647-9852-a11b04b311d8" name="Default Changelist" comment="" />
=======
    <list default="true" id="1787db08-4ad1-4647-9852-a11b04b311d8" name="Default Changelist" comment="">
      <change afterPath="$PROJECT_DIR$/src/main/java/com/tokera/ate/io/api/IPartitionKey.java" afterDir="false" />
      <change afterPath="$PROJECT_DIR$/src/main/java/com/tokera/ate/io/api/IPartitionKeyMapper.java" afterDir="false" />
      <change afterPath="$PROJECT_DIR$/src/main/java/com/tokera/ate/io/api/IPartitionResolver.java" afterDir="false" />
      <change afterPath="$PROJECT_DIR$/src/main/java/com/tokera/ate/io/api/ISecureKeyRepository.java" afterDir="false" />
      <change afterPath="$PROJECT_DIR$/src/main/java/com/tokera/ate/io/api/ITokenParser.java" afterDir="false" />
      <change afterPath="$PROJECT_DIR$/src/main/java/com/tokera/ate/io/api/PartitionKeyComparator.java" afterDir="false" />
      <change afterPath="$PROJECT_DIR$/src/main/java/com/tokera/ate/io/core/DefaultPartitionKeyMapper.java" afterDir="false" />
      <change afterPath="$PROJECT_DIR$/src/main/java/com/tokera/ate/io/core/DefaultPartitionResolver.java" afterDir="false" />
      <change afterPath="$PROJECT_DIR$/src/main/java/com/tokera/ate/io/core/DefaultSecureKeyRepository.java" afterDir="false" />
      <change afterPath="$PROJECT_DIR$/src/main/java/com/tokera/ate/io/core/DefaultTokenParser.java" afterDir="false" />
      <change beforePath="$PROJECT_DIR$/.idea/workspace.xml" beforeDir="false" afterPath="$PROJECT_DIR$/.idea/workspace.xml" afterDir="false" />
      <change beforePath="$PROJECT_DIR$/doc/design.md" beforeDir="false" afterPath="$PROJECT_DIR$/doc/design.md" afterDir="false" />
      <change beforePath="$PROJECT_DIR$/src/main/java/com/tokera/ate/ApiServer.java" beforeDir="false" afterPath="$PROJECT_DIR$/src/main/java/com/tokera/ate/ApiServer.java" afterDir="false" />
      <change beforePath="$PROJECT_DIR$/src/main/java/com/tokera/ate/dao/base/BaseDao.java" beforeDir="false" afterPath="$PROJECT_DIR$/src/main/java/com/tokera/ate/dao/base/BaseDao.java" afterDir="false" />
      <change beforePath="$PROJECT_DIR$/src/main/java/com/tokera/ate/delegates/AteDelegate.java" beforeDir="false" afterPath="$PROJECT_DIR$/src/main/java/com/tokera/ate/delegates/AteDelegate.java" afterDir="false" />
      <change beforePath="$PROJECT_DIR$/src/main/java/com/tokera/ate/delegates/CurrentRightsDelegate.java" beforeDir="false" afterPath="$PROJECT_DIR$/src/main/java/com/tokera/ate/delegates/CurrentRightsDelegate.java" afterDir="false" />
      <change beforePath="$PROJECT_DIR$/src/main/java/com/tokera/ate/delegates/RequestContextDelegate.java" beforeDir="false" afterPath="$PROJECT_DIR$/src/main/java/com/tokera/ate/delegates/RequestContextDelegate.java" afterDir="false" />
      <change beforePath="$PROJECT_DIR$/src/main/java/com/tokera/ate/dto/msg/MessageEncryptTextDto.java" beforeDir="false" afterPath="$PROJECT_DIR$/src/main/java/com/tokera/ate/dto/msg/MessageEncryptTextDto.java" afterDir="false" />
      <change beforePath="$PROJECT_DIR$/src/main/java/com/tokera/ate/enumerations/DataTopicType.java" beforeDir="false" afterPath="$PROJECT_DIR$/src/main/java/com/tokera/ate/enumerations/DataPartitionType.java" afterDir="false" />
      <change beforePath="$PROJECT_DIR$/src/main/java/com/tokera/ate/events/TokenScopeChangedEvent.java" beforeDir="false" afterPath="$PROJECT_DIR$/src/main/java/com/tokera/ate/events/TokenScopeChangedEvent.java" afterDir="false" />
      <change beforePath="$PROJECT_DIR$/src/main/java/com/tokera/ate/events/TopicSeedingEvent.java" beforeDir="false" afterPath="$PROJECT_DIR$/src/main/java/com/tokera/ate/events/TopicSeedingEvent.java" afterDir="false" />
      <change beforePath="$PROJECT_DIR$/src/main/java/com/tokera/ate/filters/AuthorityInterceptor.java" beforeDir="false" afterPath="$PROJECT_DIR$/src/main/java/com/tokera/ate/filters/AuthorityInterceptor.java" afterDir="false" />
      <change beforePath="$PROJECT_DIR$/src/main/java/com/tokera/ate/filters/TopicInterceptor.java" beforeDir="false" afterPath="$PROJECT_DIR$/src/main/java/com/tokera/ate/filters/PartitionKeyInterceptor.java" afterDir="false" />
      <change beforePath="$PROJECT_DIR$/src/main/java/com/tokera/ate/io/AccessLogIO.java" beforeDir="false" afterPath="$PROJECT_DIR$/src/main/java/com/tokera/ate/io/layers/AccessLogIO.java" afterDir="false" />
      <change beforePath="$PROJECT_DIR$/src/main/java/com/tokera/ate/io/BackendIO.java" beforeDir="false" afterPath="$PROJECT_DIR$/src/main/java/com/tokera/ate/io/layers/BackendIO.java" afterDir="false" />
      <change beforePath="$PROJECT_DIR$/src/main/java/com/tokera/ate/io/HeadIO.java" beforeDir="false" afterPath="$PROJECT_DIR$/src/main/java/com/tokera/ate/io/layers/HeadIO.java" afterDir="false" />
      <change beforePath="$PROJECT_DIR$/src/main/java/com/tokera/ate/io/IAteIO.java" beforeDir="false" afterPath="$PROJECT_DIR$/src/main/java/com/tokera/ate/io/api/IAteIO.java" afterDir="false" />
      <change beforePath="$PROJECT_DIR$/src/main/java/com/tokera/ate/io/LayeredIO.java" beforeDir="false" afterPath="$PROJECT_DIR$/src/main/java/com/tokera/ate/io/layers/SplitIO.java" afterDir="false" />
      <change beforePath="$PROJECT_DIR$/src/main/java/com/tokera/ate/io/MemoryCacheIO.java" beforeDir="false" afterPath="$PROJECT_DIR$/src/main/java/com/tokera/ate/io/layers/MemoryCacheIO.java" afterDir="false" />
      <change beforePath="$PROJECT_DIR$/src/main/java/com/tokera/ate/io/PassThroughIO.java" beforeDir="false" afterPath="$PROJECT_DIR$/src/main/java/com/tokera/ate/io/layers/PassThroughIO.java" afterDir="false" />
      <change beforePath="$PROJECT_DIR$/src/main/java/com/tokera/ate/io/core/StorageSystemFactory.java" beforeDir="false" afterPath="$PROJECT_DIR$/src/main/java/com/tokera/ate/io/core/StorageSystemFactory.java" afterDir="false" />
      <change beforePath="$PROJECT_DIR$/src/main/java/com/tokera/ate/io/repo/DataRepository.java" beforeDir="false" afterPath="$PROJECT_DIR$/src/main/java/com/tokera/ate/io/repo/DataRepository.java" afterDir="false" />
      <change beforePath="$PROJECT_DIR$/src/main/java/com/tokera/ate/io/repo/DataSerializer.java" beforeDir="false" afterPath="$PROJECT_DIR$/src/main/java/com/tokera/ate/io/repo/DataSerializer.java" afterDir="false" />
      <change beforePath="$PROJECT_DIR$/src/main/java/com/tokera/ate/io/repo/DataSubscriber.java" beforeDir="false" afterPath="$PROJECT_DIR$/src/main/java/com/tokera/ate/io/repo/DataSubscriber.java" afterDir="false" />
      <change beforePath="$PROJECT_DIR$/src/main/java/com/tokera/ate/io/repo/DataTopic.java" beforeDir="false" afterPath="$PROJECT_DIR$/src/main/java/com/tokera/ate/io/repo/DataPartition.java" afterDir="false" />
      <change beforePath="$PROJECT_DIR$/src/main/java/com/tokera/ate/io/repo/DataTopicChain.java" beforeDir="false" afterPath="$PROJECT_DIR$/src/main/java/com/tokera/ate/io/repo/DataPartitionChain.java" afterDir="false" />
      <change beforePath="$PROJECT_DIR$/src/main/java/com/tokera/ate/io/repo/IDataTopicBridge.java" beforeDir="false" afterPath="$PROJECT_DIR$/src/main/java/com/tokera/ate/io/repo/IDataPartitionBridge.java" afterDir="false" />
      <change beforePath="$PROJECT_DIR$/src/main/java/com/tokera/ate/io/repo/RamTopicBridge.java" beforeDir="false" afterPath="$PROJECT_DIR$/src/main/java/com/tokera/ate/io/ram/RamPartitionBridge.java" afterDir="false" />
      <change beforePath="$PROJECT_DIR$/src/main/java/com/tokera/ate/io/repo/RamTopicPartition.java" beforeDir="false" afterPath="$PROJECT_DIR$/src/main/java/com/tokera/ate/io/ram/RamTopicPartition.java" afterDir="false" />
      <change beforePath="$PROJECT_DIR$/src/main/java/com/tokera/ate/kafka/KafkaBridgeBuilder.java" beforeDir="false" afterPath="$PROJECT_DIR$/src/main/java/com/tokera/ate/io/kafka/KafkaBridgeBuilder.java" afterDir="false" />
      <change beforePath="$PROJECT_DIR$/src/main/java/com/tokera/ate/kafka/KafkaConfigTools.java" beforeDir="false" afterPath="$PROJECT_DIR$/src/main/java/com/tokera/ate/io/kafka/KafkaConfigTools.java" afterDir="false" />
      <change beforePath="$PROJECT_DIR$/src/main/java/com/tokera/ate/kafka/KafkaTopicBridge.java" beforeDir="false" afterPath="$PROJECT_DIR$/src/main/java/com/tokera/ate/io/kafka/KafkaPartitionBridge.java" afterDir="false" />
      <change beforePath="$PROJECT_DIR$/src/main/java/com/tokera/ate/security/EffectivePermissionBuilder.java" beforeDir="false" afterPath="$PROJECT_DIR$/src/main/java/com/tokera/ate/security/EffectivePermissionBuilder.java" afterDir="false" />
      <change beforePath="$PROJECT_DIR$/src/main/java/com/tokera/ate/security/EncryptKeyCachePerRequest.java" beforeDir="false" afterPath="$PROJECT_DIR$/src/main/java/com/tokera/ate/security/EncryptKeyCachePerRequest.java" afterDir="false" />
      <change beforePath="$PROJECT_DIR$/src/main/java/com/tokera/ate/security/Encryptor.java" beforeDir="false" afterPath="$PROJECT_DIR$/src/main/java/com/tokera/ate/security/Encryptor.java" afterDir="false" />
      <change beforePath="$PROJECT_DIR$/src/test/java/com/tokera/ate/test/chain/ChainOfTrustTests.java" beforeDir="false" afterPath="$PROJECT_DIR$/src/test/java/com/tokera/ate/test/chain/ChainOfTrustTests.java" afterDir="false" />
      <change beforePath="$PROJECT_DIR$/src/test/java/com/tokera/ate/test/dao/SeedingDelegate.java" beforeDir="false" afterPath="$PROJECT_DIR$/src/test/java/com/tokera/ate/test/dao/SeedingDelegate.java" afterDir="false" />
    </list>
>>>>>>> 1ec1879c
    <ignored path="$PROJECT_DIR$/target/" />
    <option name="EXCLUDED_CONVERTED_TO_IGNORED" value="true" />
    <option name="SHOW_DIALOG" value="false" />
    <option name="HIGHLIGHT_CONFLICTS" value="true" />
    <option name="HIGHLIGHT_NON_ACTIVE_CHANGELIST" value="false" />
    <option name="LAST_RESOLUTION" value="IGNORE" />
  </component>
  <component name="FileEditorManager">
    <leaf SIDE_TABS_SIZE_LIMIT_KEY="300">
      <file pinned="false" current-in-tab="false">
        <entry file="file://$PROJECT_DIR$/src/main/java/com/tokera/ate/io/repo/DataRepository.java">
          <provider selected="true" editor-type-id="text-editor">
            <state relative-caret-position="192">
              <caret line="246" selection-start-line="246" selection-end-line="246" />
            </state>
          </provider>
        </entry>
      </file>
      <file pinned="false" current-in-tab="false">
        <entry file="file://$PROJECT_DIR$/src/main/java/com/tokera/ate/io/layers/BackendIO.java">
          <provider selected="true" editor-type-id="text-editor">
            <state relative-caret-position="192">
              <caret line="62" selection-start-line="62" selection-end-line="62" />
              <folding>
                <element signature="e#1627#1628#0" expanded="true" />
              </folding>
            </state>
          </provider>
        </entry>
      </file>
      <file pinned="false" current-in-tab="false">
        <entry file="file://$PROJECT_DIR$/src/test/java/com/tokera/ate/test/rest/api/AccountREST.java">
          <provider selected="true" editor-type-id="text-editor">
            <state relative-caret-position="426">
              <caret line="84" selection-start-line="84" selection-end-line="84" />
            </state>
          </provider>
        </entry>
      </file>
      <file pinned="false" current-in-tab="false">
        <entry file="file://$PROJECT_DIR$/src/main/java/com/tokera/ate/io/core/DefaultSecureKeyRepository.java">
          <provider selected="true" editor-type-id="text-editor">
            <state relative-caret-position="100">
              <caret line="25" column="11" selection-start-line="25" selection-start-column="11" selection-end-line="25" selection-end-column="11" />
              <folding>
                <element signature="imports" expanded="true" />
              </folding>
            </state>
          </provider>
        </entry>
      </file>
      <file pinned="false" current-in-tab="false">
        <entry file="file://$PROJECT_DIR$/src/main/java/com/tokera/ate/security/EncryptKeyCachePerRequest.java">
          <provider selected="true" editor-type-id="text-editor">
            <state relative-caret-position="93">
              <caret line="95" column="4" selection-start-line="94" selection-start-column="140" selection-end-line="95" selection-end-column="4" />
            </state>
          </provider>
        </entry>
      </file>
      <file pinned="false" current-in-tab="true">
        <entry file="file://$PROJECT_DIR$/src/main/java/com/tokera/ate/io/repo/DataSubscriber.java">
          <provider selected="true" editor-type-id="text-editor">
            <state relative-caret-position="186">
              <caret line="85" column="56" selection-start-line="85" selection-start-column="56" selection-end-line="85" selection-end-column="56" />
            </state>
          </provider>
        </entry>
      </file>
      <file pinned="false" current-in-tab="false">
        <entry file="file://$PROJECT_DIR$/src/main/java/com/tokera/ate/io/repo/DataPartitionChain.java">
          <provider selected="true" editor-type-id="text-editor">
            <state relative-caret-position="180">
              <caret line="54" column="59" selection-start-line="54" selection-start-column="59" selection-end-line="54" selection-end-column="59" />
            </state>
          </provider>
        </entry>
      </file>
      <file pinned="false" current-in-tab="false">
        <entry file="file://$PROJECT_DIR$/src/main/java/com/tokera/ate/io/repo/DataSerializer.java">
          <provider selected="true" editor-type-id="text-editor">
<<<<<<< HEAD
            <state relative-caret-position="36">
              <caret line="30" column="48" lean-forward="true" selection-start-line="30" selection-start-column="48" selection-end-line="30" selection-end-column="48" />
=======
            <state relative-caret-position="150">
              <caret line="156" column="8" selection-start-line="156" selection-start-column="8" selection-end-line="156" selection-end-column="8" />
>>>>>>> 1ec1879c
            </state>
          </provider>
        </entry>
      </file>
      <file pinned="false" current-in-tab="false">
        <entry file="file://$PROJECT_DIR$/src/main/java/com/tokera/ate/io/repo/DataPartition.java">
          <provider selected="true" editor-type-id="text-editor">
            <state relative-caret-position="294">
              <caret line="42" column="37" selection-start-line="42" selection-start-column="25" selection-end-line="42" selection-end-column="37" />
            </state>
          </provider>
        </entry>
      </file>
      <file pinned="false" current-in-tab="false">
        <entry file="file://$PROJECT_DIR$/src/main/java/com/tokera/ate/io/api/ISecureKeyRepository.java">
          <provider selected="true" editor-type-id="text-editor">
            <state relative-caret-position="324">
              <caret line="27" column="76" selection-start-line="27" selection-start-column="76" selection-end-line="27" selection-end-column="76" />
              <folding>
                <element signature="imports" expanded="true" />
              </folding>
            </state>
          </provider>
        </entry>
      </file>
    </leaf>
  </component>
  <component name="FileTemplateManagerImpl">
    <option name="RECENT_TEMPLATES">
      <list>
        <option value="Interface" />
        <option value="Class" />
      </list>
    </option>
  </component>
  <component name="FindInProjectRecents">
    <findStrings>
      <find>performGetAndOutput</find>
      <find>restGetAndOutput</find>
      <find>restGetAnd</find>
      <find>ResourceScoped</find>
      <find>AuthorityInterceptor</find>
      <find>StatsInterceptor</find>
      <find>version</find>
      <find>InputStream</find>
      <find>OutputStream</find>
      <find>HttpClient</find>
      <find>var1</find>
      <find>PROPERTY_KAFKA_SYSTEM</find>
      <find>@ExtendWith(WeldJunit5Extension.class)</find>
      <find>trustOfPublicWrite</find>
      <find>signKeyCache</find>
      <find>tokdata</find>
      <find>PermitMissingToken</find>
      <find>computeAllowMissingToken</find>
      <find />
      <find>BackendStorageSystem</find>
      <find>@BackendStorageSystem</find>
      <find>new MessageEncryptTextDto</find>
      <find>getEncryptKeyCache</find>
      <find>writePermissionEncryptKeysForDataObject</find>
      <find>new MessageEn</find>
      <find>m_chain</find>
      <find>m_key</find>
      <find>MessagePublicKeyDto accessKey</find>
      <find>publicKeyBytes</find>
      <find>chain.getEncryptedText</find>
    </findStrings>
    <dirStrings>
      <dir>$PROJECT_DIR$/src/test/java/com/tokera/ate/test</dir>
    </dirStrings>
  </component>
  <component name="Git.Settings">
    <option name="RECENT_GIT_ROOT_PATH" value="$PROJECT_DIR$" />
  </component>
  <component name="IdeDocumentHistory">
    <option name="CHANGED_PATHS">
      <list>
        <option value="$PROJECT_DIR$/src/test/java/com/tokera/ate/test/storage/FactoryTests.java" />
        <option value="$PROJECT_DIR$/src/test/java/com/tokera/ate/test/encryptor/NtruTests.java" />
        <option value="$PROJECT_DIR$/src/main/java/com/tokera/ate/security/Encryptor.java" />
        <option value="$PROJECT_DIR$/src/test/java/com/tokera/ate/test/weld/WeldTests.java" />
        <option value="$PROJECT_DIR$/doc/guide.md" />
        <option value="$PROJECT_DIR$/doc/design.md" />
        <option value="$PROJECT_DIR$/src/main/java/com/tokera/ate/io/layers/LayeredIO.java" />
        <option value="$PROJECT_DIR$/src/main/java/com/tokera/ate/io/layers/SplitIO.java" />
        <option value="$PROJECT_DIR$/src/main/java/com/tokera/ate/io/core/DaoHelper.java" />
        <option value="$PROJECT_DIR$/src/main/java/com/tokera/ate/io/api/IPartition.java" />
        <option value="$PROJECT_DIR$/src/main/java/com/tokera/ate/io/api/IKey.java" />
        <option value="$PROJECT_DIR$/src/main/java/com/tokera/ate/io/api/IKeyStore.java" />
        <option value="$PROJECT_DIR$/src/main/java/com/tokera/ate/io/api/ISecureKey.java" />
        <option value="$PROJECT_DIR$/src/main/java/com/tokera/ate/io/api/ISecureKeyResolver.java" />
        <option value="$PROJECT_DIR$/src/main/java/com/tokera/ate/io/core/DefaultKeyStore.java" />
        <option value="$PROJECT_DIR$/src/main/java/com/tokera/ate/io/repo/DataTopic.java" />
        <option value="$PROJECT_DIR$/src/main/java/com/tokera/ate/io/api/IPartitionKey.java" />
        <option value="$PROJECT_DIR$/src/main/java/com/tokera/ate/kafka/KafkaPartitionBridge.java" />
        <option value="$PROJECT_DIR$/src/main/java/com/tokera/ate/delegates/RequestContextDelegate.java" />
        <option value="$PROJECT_DIR$/src/main/java/com/tokera/ate/io/api/PartitionKeyComparator.java" />
        <option value="$PROJECT_DIR$/src/main/java/com/tokera/ate/io/repo/DataRepository.java" />
        <option value="$PROJECT_DIR$/src/main/java/com/tokera/ate/io/layers/MemoryCacheIO.java" />
        <option value="$PROJECT_DIR$/src/main/java/com/tokera/ate/dto/msg/MessageEncryptTextDto.java" />
        <option value="$PROJECT_DIR$/src/main/java/com/tokera/ate/io/kafka/KafkaBridgeBuilder.java" />
        <option value="$PROJECT_DIR$/src/main/java/com/tokera/ate/dao/base/BaseDao.java" />
        <option value="$PROJECT_DIR$/src/main/java/com/tokera/ate/io/api/IPartitionKeyMapper.java" />
        <option value="$PROJECT_DIR$/src/main/java/com/tokera/ate/io/api/IPartitionResolver.java" />
        <option value="$PROJECT_DIR$/src/main/java/com/tokera/ate/io/core/DefaultPartitionKeyMapper.java" />
        <option value="$PROJECT_DIR$/src/main/java/com/tokera/ate/io/core/DefaultPartitionResolver.java" />
        <option value="$PROJECT_DIR$/src/main/java/com/tokera/ate/io/ram/RamPartitionBridge.java" />
        <option value="$PROJECT_DIR$/src/main/java/com/tokera/ate/filters/TopicInterceptor.java" />
        <option value="$PROJECT_DIR$/src/main/java/com/tokera/ate/filters/PartitionkeyInterceptor.java" />
        <option value="$PROJECT_DIR$/src/main/java/com/tokera/ate/delegates/AteDelegate.java" />
        <option value="$PROJECT_DIR$/src/main/java/com/tokera/ate/io/kafka/KafkaPartitionBridge.java" />
        <option value="$PROJECT_DIR$/src/main/java/com/tokera/ate/io/api/ITokenParser.java" />
        <option value="$PROJECT_DIR$/src/main/java/com/tokera/ate/io/layers/HeadIO.java" />
        <option value="$PROJECT_DIR$/src/main/java/com/tokera/ate/filters/AuthorityInterceptor.java" />
        <option value="$PROJECT_DIR$/src/main/java/com/tokera/ate/events/TokenScopeChangedEvent.java" />
        <option value="$PROJECT_DIR$/src/main/java/com/tokera/ate/io/core/DefaultTokenParser.java" />
        <option value="$PROJECT_DIR$/src/main/java/com/tokera/ate/io/core/StorageSystemFactory.java" />
        <option value="$PROJECT_DIR$/src/main/java/com/tokera/ate/delegates/CurrentRightsDelegate.java" />
        <option value="$PROJECT_DIR$/src/test/java/com/tokera/ate/test/dao/SeedingDelegate.java" />
        <option value="$PROJECT_DIR$/src/test/java/com/tokera/ate/test/chain/ChainOfTrustTests.java" />
        <option value="$PROJECT_DIR$/src/main/java/com/tokera/ate/filters/PartitionKeyInterceptor.java" />
        <option value="$PROJECT_DIR$/src/main/java/com/tokera/ate/io/repo/DataPartition.java" />
        <option value="$PROJECT_DIR$/src/main/java/com/tokera/ate/io/api/ISecureKeyRepository.java" />
        <option value="$PROJECT_DIR$/src/main/java/com/tokera/ate/io/repo/DataSerializer.java" />
        <option value="$PROJECT_DIR$/src/main/java/com/tokera/ate/io/repo/DataPartitionChain.java" />
        <option value="$PROJECT_DIR$/src/main/java/com/tokera/ate/io/core/DefaultSecureKeyRepository.java" />
        <option value="$PROJECT_DIR$/src/main/java/com/tokera/ate/security/EncryptKeyCachePerRequest.java" />
        <option value="$PROJECT_DIR$/src/main/java/com/tokera/ate/io/repo/DataSubscriber.java" />
      </list>
    </option>
  </component>
  <component name="MavenImportPreferences">
    <option name="importingSettings">
      <MavenImportingSettings>
        <option name="importAutomatically" value="true" />
      </MavenImportingSettings>
    </option>
  </component>
  <component name="ProjectFrameBounds" extendedState="6">
    <option name="x" value="391" />
    <option name="y" value="1339" />
    <option name="width" value="1910" />
    <option name="height" value="810" />
  </component>
  <component name="ProjectLevelVcsManager" settingsEditedManually="true" />
  <component name="ProjectView">
    <navigator proportions="" version="1">
      <foldersAlwaysOnTop value="true" />
    </navigator>
    <panes>
      <pane id="ProjectPane">
        <subPane>
          <expand>
            <path>
              <item name="ate" type="b2602c69:ProjectViewProjectNode" />
              <item name="ate" type="462c0819:PsiDirectoryNode" />
            </path>
            <path>
              <item name="ate" type="b2602c69:ProjectViewProjectNode" />
              <item name="ate" type="462c0819:PsiDirectoryNode" />
              <item name="ate-deps" type="462c0819:PsiDirectoryNode" />
            </path>
            <path>
              <item name="ate" type="b2602c69:ProjectViewProjectNode" />
              <item name="ate" type="462c0819:PsiDirectoryNode" />
              <item name="doc" type="462c0819:PsiDirectoryNode" />
            </path>
            <path>
              <item name="ate" type="b2602c69:ProjectViewProjectNode" />
              <item name="ate" type="462c0819:PsiDirectoryNode" />
              <item name="src" type="462c0819:PsiDirectoryNode" />
            </path>
            <path>
              <item name="ate" type="b2602c69:ProjectViewProjectNode" />
              <item name="ate" type="462c0819:PsiDirectoryNode" />
              <item name="src" type="462c0819:PsiDirectoryNode" />
              <item name="main" type="462c0819:PsiDirectoryNode" />
            </path>
            <path>
              <item name="ate" type="b2602c69:ProjectViewProjectNode" />
              <item name="ate" type="462c0819:PsiDirectoryNode" />
              <item name="src" type="462c0819:PsiDirectoryNode" />
              <item name="main" type="462c0819:PsiDirectoryNode" />
              <item name="java" type="462c0819:PsiDirectoryNode" />
            </path>
            <path>
              <item name="ate" type="b2602c69:ProjectViewProjectNode" />
              <item name="ate" type="462c0819:PsiDirectoryNode" />
              <item name="src" type="462c0819:PsiDirectoryNode" />
              <item name="main" type="462c0819:PsiDirectoryNode" />
              <item name="java" type="462c0819:PsiDirectoryNode" />
              <item name="ate" type="462c0819:PsiDirectoryNode" />
            </path>
            <path>
              <item name="ate" type="b2602c69:ProjectViewProjectNode" />
              <item name="ate" type="462c0819:PsiDirectoryNode" />
              <item name="src" type="462c0819:PsiDirectoryNode" />
              <item name="main" type="462c0819:PsiDirectoryNode" />
              <item name="java" type="462c0819:PsiDirectoryNode" />
              <item name="ate" type="462c0819:PsiDirectoryNode" />
              <item name="delegates" type="462c0819:PsiDirectoryNode" />
            </path>
            <path>
              <item name="ate" type="b2602c69:ProjectViewProjectNode" />
              <item name="ate" type="462c0819:PsiDirectoryNode" />
              <item name="src" type="462c0819:PsiDirectoryNode" />
              <item name="main" type="462c0819:PsiDirectoryNode" />
              <item name="java" type="462c0819:PsiDirectoryNode" />
              <item name="ate" type="462c0819:PsiDirectoryNode" />
              <item name="filters" type="462c0819:PsiDirectoryNode" />
            </path>
            <path>
              <item name="ate" type="b2602c69:ProjectViewProjectNode" />
              <item name="ate" type="462c0819:PsiDirectoryNode" />
              <item name="src" type="462c0819:PsiDirectoryNode" />
              <item name="main" type="462c0819:PsiDirectoryNode" />
              <item name="java" type="462c0819:PsiDirectoryNode" />
              <item name="ate" type="462c0819:PsiDirectoryNode" />
              <item name="io" type="462c0819:PsiDirectoryNode" />
            </path>
            <path>
              <item name="ate" type="b2602c69:ProjectViewProjectNode" />
              <item name="ate" type="462c0819:PsiDirectoryNode" />
              <item name="src" type="462c0819:PsiDirectoryNode" />
              <item name="main" type="462c0819:PsiDirectoryNode" />
              <item name="java" type="462c0819:PsiDirectoryNode" />
              <item name="ate" type="462c0819:PsiDirectoryNode" />
              <item name="io" type="462c0819:PsiDirectoryNode" />
              <item name="api" type="462c0819:PsiDirectoryNode" />
            </path>
            <path>
              <item name="ate" type="b2602c69:ProjectViewProjectNode" />
              <item name="ate" type="462c0819:PsiDirectoryNode" />
              <item name="src" type="462c0819:PsiDirectoryNode" />
              <item name="main" type="462c0819:PsiDirectoryNode" />
              <item name="java" type="462c0819:PsiDirectoryNode" />
              <item name="ate" type="462c0819:PsiDirectoryNode" />
              <item name="io" type="462c0819:PsiDirectoryNode" />
              <item name="core" type="462c0819:PsiDirectoryNode" />
            </path>
            <path>
              <item name="ate" type="b2602c69:ProjectViewProjectNode" />
              <item name="ate" type="462c0819:PsiDirectoryNode" />
              <item name="src" type="462c0819:PsiDirectoryNode" />
              <item name="main" type="462c0819:PsiDirectoryNode" />
              <item name="java" type="462c0819:PsiDirectoryNode" />
              <item name="ate" type="462c0819:PsiDirectoryNode" />
              <item name="io" type="462c0819:PsiDirectoryNode" />
              <item name="ram" type="462c0819:PsiDirectoryNode" />
            </path>
            <path>
              <item name="ate" type="b2602c69:ProjectViewProjectNode" />
              <item name="ate" type="462c0819:PsiDirectoryNode" />
              <item name="src" type="462c0819:PsiDirectoryNode" />
              <item name="main" type="462c0819:PsiDirectoryNode" />
              <item name="java" type="462c0819:PsiDirectoryNode" />
              <item name="ate" type="462c0819:PsiDirectoryNode" />
              <item name="io" type="462c0819:PsiDirectoryNode" />
              <item name="repo" type="462c0819:PsiDirectoryNode" />
            </path>
            <path>
              <item name="ate" type="b2602c69:ProjectViewProjectNode" />
              <item name="ate" type="462c0819:PsiDirectoryNode" />
              <item name="src" type="462c0819:PsiDirectoryNode" />
              <item name="main" type="462c0819:PsiDirectoryNode" />
              <item name="java" type="462c0819:PsiDirectoryNode" />
              <item name="ate" type="462c0819:PsiDirectoryNode" />
              <item name="scopes" type="462c0819:PsiDirectoryNode" />
            </path>
            <path>
              <item name="ate" type="b2602c69:ProjectViewProjectNode" />
              <item name="ate" type="462c0819:PsiDirectoryNode" />
              <item name="src" type="462c0819:PsiDirectoryNode" />
              <item name="test" type="462c0819:PsiDirectoryNode" />
            </path>
            <path>
              <item name="ate" type="b2602c69:ProjectViewProjectNode" />
              <item name="ate" type="462c0819:PsiDirectoryNode" />
              <item name="src" type="462c0819:PsiDirectoryNode" />
              <item name="test" type="462c0819:PsiDirectoryNode" />
              <item name="java" type="462c0819:PsiDirectoryNode" />
            </path>
            <path>
              <item name="ate" type="b2602c69:ProjectViewProjectNode" />
              <item name="ate" type="462c0819:PsiDirectoryNode" />
              <item name="src" type="462c0819:PsiDirectoryNode" />
              <item name="test" type="462c0819:PsiDirectoryNode" />
              <item name="java" type="462c0819:PsiDirectoryNode" />
              <item name="test" type="462c0819:PsiDirectoryNode" />
            </path>
            <path>
              <item name="ate" type="b2602c69:ProjectViewProjectNode" />
              <item name="ate" type="462c0819:PsiDirectoryNode" />
              <item name="src" type="462c0819:PsiDirectoryNode" />
              <item name="test" type="462c0819:PsiDirectoryNode" />
              <item name="java" type="462c0819:PsiDirectoryNode" />
              <item name="test" type="462c0819:PsiDirectoryNode" />
              <item name="rest" type="462c0819:PsiDirectoryNode" />
            </path>
          </expand>
          <select />
        </subPane>
      </pane>
      <pane id="Scope" />
      <pane id="PackagesPane" />
    </panes>
  </component>
  <component name="PropertiesComponent">
<<<<<<< HEAD
    <property name="com.android.tools.idea.instantapp.provision.ProvisionBeforeRunTaskProvider.myTimeStamp" value="1557258515430" />
=======
    <property name="com.android.tools.idea.instantapp.provision.ProvisionBeforeRunTaskProvider.myTimeStamp" value="1558043775356" />
>>>>>>> 1ec1879c
    <property name="last_opened_file_path" value="$PROJECT_DIR$" />
    <property name="project.structure.last.edited" value="Modules" />
    <property name="project.structure.proportion" value="0.15" />
    <property name="project.structure.side.proportion" value="0.47586206" />
  </component>
  <component name="RecentsManager">
    <key name="MoveFile.RECENT_KEYS">
      <recent name="$PROJECT_DIR$/src/main/resources" />
      <recent name="$PROJECT_DIR$/ate-deps" />
      <recent name="$PROJECT_DIR$/../ate-deps" />
      <recent name="$PROJECT_DIR$" />
    </key>
    <key name="CopyClassDialog.RECENTS_KEY">
      <recent name="com.tokera.ate.io.core" />
      <recent name="com.tokera.ate.io.api" />
      <recent name="com.tokera.ate.test.weld" />
      <recent name="com.tokera.ate.test.rest.api" />
      <recent name="com.tokera.ate.filters" />
    </key>
    <key name="CopyFile.RECENT_KEYS">
      <recent name="$PROJECT_DIR$/src/main/resources" />
      <recent name="$PROJECT_DIR$/src/main/java/com/tokera/ate/client" />
      <recent name="$PROJECT_DIR$/src/test/resources" />
      <recent name="$PROJECT_DIR$/src/main/java/com/tokera/ate" />
      <recent name="$PROJECT_DIR$/ate-deps" />
    </key>
  </component>
  <component name="RunDashboard">
    <option name="ruleStates">
      <list>
        <RuleState>
          <option name="name" value="ConfigurationTypeDashboardGroupingRule" />
        </RuleState>
        <RuleState>
          <option name="name" value="StatusDashboardGroupingRule" />
        </RuleState>
      </list>
    </option>
  </component>
  <component name="RunManager" selected="JUnit.com.tokera.ate.test in ate">
    <configuration name="All in ate" type="JUnit" factoryName="JUnit" temporary="true" nameIsGenerated="true">
      <module name="ate" />
      <option name="PACKAGE_NAME" value="" />
      <option name="TEST_OBJECT" value="package" />
      <method v="2">
        <option name="Make" enabled="true" />
      </method>
    </configuration>
    <configuration name="BasicIntegrationTests" type="JUnit" factoryName="JUnit" temporary="true" nameIsGenerated="true">
      <module name="ate" />
      <extension name="coverage">
        <pattern>
          <option name="PATTERN" value="com.tokera.ate.test.rest.*" />
          <option name="ENABLED" value="true" />
        </pattern>
      </extension>
      <option name="PACKAGE_NAME" value="com.tokera.ate.test.rest" />
      <option name="MAIN_CLASS_NAME" value="com.tokera.ate.test.rest.BasicIntegrationTests" />
      <option name="TEST_OBJECT" value="class" />
      <method v="2">
        <option name="Make" enabled="true" />
      </method>
    </configuration>
    <configuration name="ChainOfTrustTests" type="JUnit" factoryName="JUnit" temporary="true" nameIsGenerated="true">
      <module name="ate" />
      <extension name="coverage">
        <pattern>
          <option name="PATTERN" value="com.tokera.ate.test.chain.*" />
          <option name="ENABLED" value="true" />
        </pattern>
      </extension>
      <option name="PACKAGE_NAME" value="com.tokera.ate.test.chain" />
      <option name="MAIN_CLASS_NAME" value="com.tokera.ate.test.chain.ChainOfTrustTests" />
      <option name="TEST_OBJECT" value="class" />
      <method v="2">
        <option name="Make" enabled="true" />
      </method>
    </configuration>
    <configuration name="WeldTests" type="JUnit" factoryName="JUnit" temporary="true" nameIsGenerated="true">
      <module name="ate" />
      <extension name="coverage">
        <pattern>
          <option name="PATTERN" value="com.tokera.ate.test.weld.*" />
          <option name="ENABLED" value="true" />
        </pattern>
      </extension>
      <option name="PACKAGE_NAME" value="com.tokera.ate.test.weld" />
      <option name="MAIN_CLASS_NAME" value="com.tokera.ate.test.weld.WeldTests" />
      <option name="TEST_OBJECT" value="class" />
      <method v="2">
        <option name="Make" enabled="true" />
      </method>
    </configuration>
    <configuration name="com.tokera.ate.test in ate" type="JUnit" factoryName="JUnit" temporary="true" nameIsGenerated="true">
      <module name="ate" />
      <extension name="coverage">
        <pattern>
          <option name="PATTERN" value="com.tokera.ate.test.*" />
          <option name="ENABLED" value="true" />
        </pattern>
      </extension>
      <option name="PACKAGE_NAME" value="com.tokera.ate.test" />
      <option name="TEST_OBJECT" value="package" />
      <method v="2">
        <option name="Make" enabled="true" />
      </method>
    </configuration>
    <recent_temporary>
      <list>
        <item itemvalue="JUnit.com.tokera.ate.test in ate" />
        <item itemvalue="JUnit.BasicIntegrationTests" />
        <item itemvalue="JUnit.ChainOfTrustTests" />
        <item itemvalue="JUnit.All in ate" />
        <item itemvalue="JUnit.WeldTests" />
      </list>
    </recent_temporary>
  </component>
  <component name="SvnConfiguration">
    <configuration />
  </component>
  <component name="TaskManager">
    <task active="true" id="Default" summary="Default task">
      <changelist id="1787db08-4ad1-4647-9852-a11b04b311d8" name="Default Changelist" comment="" />
      <created>1555941978832</created>
      <option name="number" value="Default" />
      <option name="presentableId" value="Default" />
      <updated>1555941978832</updated>
    </task>
    <servers />
  </component>
  <component name="TestHistory">
    <history-entry file="All_in_ate - 2019.05.03 at 23h 20m 00s.xml">
      <configuration name="All in ate" configurationId="JUnit" />
    </history-entry>
    <history-entry file="ChainOfTrustTests - 2019.05.03 at 23h 20m 51s.xml">
      <configuration name="ChainOfTrustTests" configurationId="JUnit" />
    </history-entry>
    <history-entry file="com_tokera_ate_test_in_ate - 2019.05.03 at 23h 21m 18s.xml">
      <configuration name="com.tokera.ate.test in ate" configurationId="JUnit" />
    </history-entry>
    <history-entry file="com_tokera_ate_test_in_ate - 2019.05.03 at 23h 25m 09s.xml">
      <configuration name="com.tokera.ate.test in ate" configurationId="JUnit" />
    </history-entry>
    <history-entry file="com_tokera_ate_test_in_ate - 2019.05.03 at 23h 27m 03s.xml">
      <configuration name="com.tokera.ate.test in ate" configurationId="JUnit" />
    </history-entry>
    <history-entry file="com_tokera_ate_test_in_ate - 2019.05.03 at 23h 28m 47s.xml">
      <configuration name="com.tokera.ate.test in ate" configurationId="JUnit" />
    </history-entry>
    <history-entry file="com_tokera_ate_test_in_ate - 2019.05.16 at 23h 34m 40s.xml">
      <configuration name="com.tokera.ate.test in ate" configurationId="JUnit" />
    </history-entry>
    <history-entry file="ChainOfTrustTests - 2019.05.16 at 23h 37m 41s.xml">
      <configuration name="ChainOfTrustTests" configurationId="JUnit" />
    </history-entry>
    <history-entry file="BasicIntegrationTests - 2019.05.16 at 23h 38m 01s.xml">
      <configuration name="BasicIntegrationTests" configurationId="JUnit" />
    </history-entry>
    <history-entry file="BasicIntegrationTests - 2019.05.16 at 23h 39m 42s.xml">
      <configuration name="BasicIntegrationTests" configurationId="JUnit" />
    </history-entry>
  </component>
  <component name="ToolWindowManager">
    <frame x="439" y="1107" width="1920" height="1053" extended-state="6" />
    <editor active="true" />
    <layout>
      <window_info content_ui="combo" id="Project" order="0" visible="true" weight="0.21955128" />
      <window_info id="Structure" order="1" side_tool="true" weight="0.25" />
      <window_info id="Image Layers" order="2" />
      <window_info id="Designer" order="3" />
      <window_info id="UI Designer" order="4" />
      <window_info id="Capture Tool" order="5" />
      <window_info id="Favorites" order="6" side_tool="true" />
      <window_info id="Azure Explorer" order="7" />
      <window_info anchor="bottom" id="Message" order="0" />
      <window_info anchor="bottom" id="Find" order="1" weight="0.3267544" />
      <window_info anchor="bottom" id="Run" order="2" sideWeight="0.49893162" weight="0.3366228" />
      <window_info anchor="bottom" id="Debug" order="3" weight="0.39692983" />
      <window_info anchor="bottom" id="Cvs" order="4" weight="0.25" />
      <window_info anchor="bottom" id="Inspection" order="5" weight="0.4" />
      <window_info anchor="bottom" id="TODO" order="6" />
      <window_info anchor="bottom" id="Version Control" order="7" />
      <window_info anchor="bottom" id="JProfiler" order="8" />
      <window_info anchor="bottom" id="Terminal" order="9" weight="0.32894737" />
      <window_info anchor="bottom" id="Event Log" order="10" sideWeight="0.50106835" side_tool="true" weight="0.32894737" />
      <window_info active="true" anchor="bottom" id="Messages" order="11" sideWeight="0.49946582" visible="true" weight="0.3267544" />
      <window_info anchor="bottom" id="Debug Remote Spark Job in Cluster" order="12" />
      <window_info anchor="bottom" id="Remote Spark Job in Cluster" order="13" />
      <window_info anchor="bottom" id="Docker" order="14" show_stripe_button="false" />
      <window_info anchor="bottom" id="Cosmos Serverless Spark Jobs" order="15" />
      <window_info anchor="bottom" id="TeamCity" order="16" />
      <window_info anchor="bottom" id="Azure Activity Log" order="17" />
      <window_info anchor="right" id="Commander" internal_type="SLIDING" order="0" type="SLIDING" weight="0.4" />
      <window_info anchor="right" id="Ant Build" order="1" weight="0.25" />
      <window_info anchor="right" content_ui="combo" id="Hierarchy" order="2" weight="0.25" />
      <window_info anchor="right" id="Palette" order="3" />
      <window_info anchor="right" id="Maven" order="4" />
      <window_info anchor="right" id="Theme Preview" order="5" />
      <window_info anchor="right" id="Capture Analysis" order="6" />
      <window_info anchor="right" id="Palette&#9;" order="7" />
    </layout>
  </component>
  <component name="XDebuggerManager">
    <breakpoint-manager>
      <breakpoints>
        <line-breakpoint enabled="true" type="java-line">
          <url>jar://$MAVEN_REPOSITORY$/org/jboss/weld/weld-spi/3.0.SP4/weld-spi-3.0.SP4-sources.jar!/org/jboss/weld/bootstrap/api/helpers/RegistrySingletonProvider.java</url>
          <line>27</line>
          <properties />
          <option name="timeStamp" value="57" />
        </line-breakpoint>
      </breakpoints>
    </breakpoint-manager>
  </component>
  <component name="editorHistoryManager">
    <entry file="file://$PROJECT_DIR$/src/main/java/com/tokera/ate/io/repo/DataContainer.java">
      <provider selected="true" editor-type-id="text-editor">
        <state relative-caret-position="676">
          <caret line="204" column="87" lean-forward="true" selection-start-line="204" selection-start-column="87" selection-end-line="204" selection-end-column="87" />
        </state>
      </provider>
    </entry>
    <entry file="file://$PROJECT_DIR$/src/main/java/com/tokera/ate/qualifiers/BackendStorageSystem.java">
      <provider selected="true" editor-type-id="text-editor">
        <state relative-caret-position="135">
          <caret line="13" column="18" selection-start-line="13" selection-start-column="18" selection-end-line="13" selection-end-column="18" />
        </state>
      </provider>
    </entry>
    <entry file="file://$PROJECT_DIR$/src/main/java/com/tokera/ate/io/api/ISecureKey.java">
      <provider selected="true" editor-type-id="text-editor">
        <state relative-caret-position="135">
          <caret line="9" column="29" selection-start-line="9" selection-start-column="29" selection-end-line="9" selection-end-column="29" />
          <folding>
            <element signature="imports" expanded="true" />
          </folding>
        </state>
      </provider>
    </entry>
    <entry file="file://$PROJECT_DIR$/src/main/java/com/tokera/ate/io/kafka/KafkaConfigTools.java">
      <provider selected="true" editor-type-id="text-editor">
        <state relative-caret-position="15">
          <caret line="18" column="13" selection-start-line="18" selection-start-column="13" selection-end-line="18" selection-end-column="13" />
        </state>
      </provider>
    </entry>
    <entry file="jar://$MAVEN_REPOSITORY$/org/apache/kafka/kafka_2.11/1.1.1/kafka_2.11-1.1.1-sources.jar!/kafka/admin/AdminUtils.scala">
      <provider selected="true" editor-type-id="text-editor">
        <state relative-caret-position="150">
          <caret line="460" column="6" selection-start-line="460" selection-start-column="6" selection-end-line="460" selection-end-column="6" />
        </state>
      </provider>
    </entry>
    <entry file="file://$PROJECT_DIR$/src/main/java/com/tokera/ate/io/api/IPartitionKey.java">
      <provider selected="true" editor-type-id="text-editor">
        <state relative-caret-position="315">
          <caret line="21" column="12" selection-start-line="21" selection-start-column="12" selection-end-line="21" selection-end-column="12" />
        </state>
      </provider>
    </entry>
    <entry file="file://$PROJECT_DIR$/src/main/java/com/tokera/ate/io/ram/RamTopicPartition.java">
      <provider selected="true" editor-type-id="text-editor">
        <state relative-caret-position="60">
          <caret line="8" column="13" selection-start-line="8" selection-start-column="13" selection-end-line="8" selection-end-column="13" />
        </state>
      </provider>
    </entry>
    <entry file="file://$PROJECT_DIR$/src/main/java/com/tokera/ate/scopes/TokenScoped.java">
      <provider selected="true" editor-type-id="text-editor">
        <state relative-caret-position="240">
          <caret line="26" lean-forward="true" selection-start-line="26" selection-end-line="26" />
        </state>
      </provider>
    </entry>
    <entry file="file://$PROJECT_DIR$/src/main/java/com/tokera/ate/delegates/RequestContextDelegate.java">
      <provider selected="true" editor-type-id="text-editor">
        <state relative-caret-position="-554">
          <caret line="41" column="51" selection-start-line="41" selection-start-column="51" selection-end-line="41" selection-end-column="51" />
        </state>
      </provider>
    </entry>
    <entry file="jar:///usr/lib/jvm/java-8-openjdk-amd64/jre/lib/rt.jar!/java/util/HashMap.class">
      <provider selected="true" editor-type-id="text-editor">
        <state relative-caret-position="150">
          <caret line="99" column="11" selection-start-line="99" selection-start-column="11" selection-end-line="99" selection-end-column="11" />
          <folding>
            <element signature="e#3315#3316#0" expanded="true" />
            <element signature="e#3354#3355#0" expanded="true" />
          </folding>
        </state>
      </provider>
    </entry>
    <entry file="jar:///usr/lib/jvm/java-8-openjdk-amd64/jre/lib/rt.jar!/java/util/TreeMap.class">
      <provider selected="true" editor-type-id="text-editor">
        <state relative-caret-position="285">
          <caret line="29" column="11" selection-start-line="29" selection-start-column="11" selection-end-line="29" selection-end-column="11" />
          <folding>
            <element signature="e#1113#1114#0" expanded="true" />
            <element signature="e#1151#1152#0" expanded="true" />
          </folding>
        </state>
      </provider>
    </entry>
    <entry file="file://$PROJECT_DIR$/src/main/java/com/tokera/ate/io/api/PartitionKeyComparator.java">
      <provider selected="true" editor-type-id="text-editor">
        <state relative-caret-position="195">
          <caret line="13" lean-forward="true" selection-start-line="13" selection-end-line="13" />
        </state>
      </provider>
    </entry>
    <entry file="file://$PROJECT_DIR$/src/main/java/com/tokera/ate/io/layers/MemoryCacheIO.java">
      <provider selected="true" editor-type-id="text-editor">
        <state relative-caret-position="186">
          <caret line="40" column="54" selection-start-line="40" selection-start-column="54" selection-end-line="40" selection-end-column="54" />
        </state>
      </provider>
    </entry>
    <entry file="file://$PROJECT_DIR$/src/main/java/com/tokera/ate/dto/msg/MessageEncryptTextDto.java">
      <provider selected="true" editor-type-id="text-editor">
        <state relative-caret-position="366">
          <caret line="151" lean-forward="true" selection-start-line="151" selection-end-line="151" />
          <folding>
            <element signature="imports" expanded="true" />
          </folding>
        </state>
      </provider>
    </entry>
    <entry file="file://$PROJECT_DIR$/src/main/java/com/tokera/ate/dao/base/BaseDao.java">
      <provider selected="true" editor-type-id="text-editor">
        <state relative-caret-position="-432">
          <caret line="18" lean-forward="true" selection-start-line="18" selection-end-line="18" />
        </state>
      </provider>
    </entry>
    <entry file="file://$PROJECT_DIR$/src/main/java/com/tokera/ate/io/api/IPartitionResolver.java">
      <provider selected="true" editor-type-id="text-editor">
        <state relative-caret-position="240">
          <caret line="16" column="59" selection-start-line="16" selection-start-column="59" selection-end-line="16" selection-end-column="59" />
          <folding>
            <element signature="imports" expanded="true" />
          </folding>
        </state>
      </provider>
    </entry>
    <entry file="file://$PROJECT_DIR$/src/main/java/com/tokera/ate/io/core/DefaultPartitionKeyMapper.java">
      <provider selected="true" editor-type-id="text-editor">
        <state relative-caret-position="348">
          <caret line="38" column="17" lean-forward="true" selection-start-line="38" selection-start-column="17" selection-end-line="38" selection-end-column="17" />
          <folding>
            <element signature="imports" expanded="true" />
            <element signature="e#1653#1654#0" expanded="true" />
            <element signature="e#1716#1717#0" expanded="true" />
          </folding>
        </state>
      </provider>
    </entry>
    <entry file="file://$PROJECT_DIR$/src/main/java/com/tokera/ate/io/core/DefaultPartitionResolver.java">
      <provider selected="true" editor-type-id="text-editor">
        <state relative-caret-position="378">
          <caret line="30" column="28" selection-start-line="30" selection-start-column="28" selection-end-line="30" selection-end-column="28" />
          <folding>
            <element signature="imports" expanded="true" />
          </folding>
        </state>
      </provider>
    </entry>
    <entry file="jar:///usr/lib/jvm/java-8-openjdk-amd64/jre/lib/rt.jar!/java/util/UUID.class">
      <provider selected="true" editor-type-id="text-editor">
        <state relative-caret-position="195">
          <caret line="52" column="23" selection-start-line="52" selection-start-column="23" selection-end-line="52" selection-end-column="23" />
        </state>
      </provider>
    </entry>
    <entry file="file://$PROJECT_DIR$/src/main/java/com/tokera/ate/io/ram/RamPartitionBridge.java">
      <provider selected="true" editor-type-id="text-editor">
        <state relative-caret-position="126">
          <caret line="24" column="16" lean-forward="true" selection-start-line="24" selection-start-column="11" selection-end-line="24" selection-end-column="29" />
        </state>
      </provider>
    </entry>
    <entry file="jar:///usr/lib/jvm/java-8-openjdk-amd64/jre/lib/rt.jar!/java/util/concurrent/ConcurrentHashMap.class">
      <provider selected="true" editor-type-id="text-editor">
        <state relative-caret-position="555">
          <caret line="136" column="11" selection-start-line="136" selection-start-column="11" selection-end-line="136" selection-end-column="11" />
        </state>
      </provider>
    </entry>
    <entry file="file://$PROJECT_DIR$/src/main/java/com/tokera/ate/io/kafka/KafkaPartitionBridge.java">
      <provider selected="true" editor-type-id="text-editor">
        <state relative-caret-position="15">
          <caret line="43" lean-forward="true" selection-start-line="43" selection-end-line="44" selection-end-column="38" />
        </state>
      </provider>
    </entry>
    <entry file="file://$PROJECT_DIR$/src/main/java/com/tokera/ate/io/kafka/KafkaBridgeBuilder.java">
      <provider selected="true" editor-type-id="text-editor">
        <state relative-caret-position="813">
          <caret line="70" column="35" lean-forward="true" selection-start-line="70" selection-start-column="35" selection-end-line="70" selection-end-column="35" />
        </state>
      </provider>
    </entry>
    <entry file="file://$PROJECT_DIR$/src/main/java/com/tokera/ate/io/layers/HeadIO.java">
      <provider selected="true" editor-type-id="text-editor">
        <state relative-caret-position="240">
          <caret line="45" column="26" selection-start-line="45" selection-start-column="26" selection-end-line="45" selection-end-column="26" />
          <folding>
            <element signature="e#1696#1752#0" expanded="true" />
          </folding>
        </state>
      </provider>
    </entry>
    <entry file="file://$PROJECT_DIR$/src/main/java/com/tokera/ate/events/TokenScopeChangedEvent.java">
      <provider selected="true" editor-type-id="text-editor">
        <state relative-caret-position="345">
          <caret line="25" column="49" lean-forward="true" selection-start-line="25" selection-start-column="49" selection-end-line="25" selection-end-column="49" />
          <folding>
            <element signature="imports" expanded="true" />
            <element signature="e#617#618#0" expanded="true" />
            <element signature="e#657#658#0" expanded="true" />
            <element signature="e#711#712#0" expanded="true" />
            <element signature="e#750#751#0" expanded="true" />
          </folding>
        </state>
      </provider>
    </entry>
    <entry file="file://$PROJECT_DIR$/src/main/java/com/tokera/ate/io/api/ITokenParser.java">
      <provider selected="true" editor-type-id="text-editor">
        <state relative-caret-position="120">
          <caret line="8" column="17" selection-start-line="8" selection-start-column="17" selection-end-line="8" selection-end-column="17" />
          <folding>
            <element signature="imports" expanded="true" />
          </folding>
        </state>
      </provider>
    </entry>
    <entry file="file://$PROJECT_DIR$/src/main/java/com/tokera/ate/common/StringTools.java">
      <provider selected="true" editor-type-id="text-editor">
        <state relative-caret-position="195">
          <caret line="75" column="37" selection-start-line="75" selection-start-column="37" selection-end-line="75" selection-end-column="37" />
        </state>
      </provider>
    </entry>
    <entry file="file://$PROJECT_DIR$/src/main/java/com/tokera/ate/delegates/AteDelegate.java">
      <provider selected="true" editor-type-id="text-editor">
        <state relative-caret-position="186">
          <caret line="75" column="24" selection-start-line="75" selection-start-column="24" selection-end-line="75" selection-end-column="24" />
        </state>
      </provider>
    </entry>
    <entry file="file://$PROJECT_DIR$/src/main/java/com/tokera/ate/filters/AuthorityInterceptor.java">
      <provider selected="true" editor-type-id="text-editor">
        <state relative-caret-position="90">
          <caret line="153" column="52" lean-forward="true" selection-start-line="153" selection-start-column="52" selection-end-line="153" selection-end-column="52" />
        </state>
      </provider>
    </entry>
    <entry file="file://$PROJECT_DIR$/src/main/java/com/tokera/ate/delegates/CurrentRightsDelegate.java">
      <provider selected="true" editor-type-id="text-editor">
        <state relative-caret-position="156">
          <caret line="55" column="4" lean-forward="true" selection-start-line="55" selection-start-column="4" selection-end-line="55" selection-end-column="4" />
          <folding>
            <element signature="imports" expanded="true" />
          </folding>
        </state>
      </provider>
    </entry>
    <entry file="file://$PROJECT_DIR$/src/test/java/com/tokera/ate/test/dao/SeedingDelegate.java">
      <provider selected="true" editor-type-id="text-editor">
        <state relative-caret-position="288">
          <caret line="42" column="51" selection-start-line="42" selection-start-column="51" selection-end-line="42" selection-end-column="51" />
        </state>
      </provider>
    </entry>
    <entry file="file://$PROJECT_DIR$/src/main/java/com/tokera/ate/io/core/DefaultTokenParser.java">
      <provider selected="true" editor-type-id="text-editor">
        <state relative-caret-position="255">
          <caret line="17" column="60" lean-forward="true" selection-start-line="17" selection-start-column="60" selection-end-line="17" selection-end-column="60" />
          <folding>
            <element signature="imports" expanded="true" />
          </folding>
        </state>
      </provider>
    </entry>
    <entry file="file://$PROJECT_DIR$/src/main/java/com/tokera/ate/dto/TokenDto.java">
      <provider selected="true" editor-type-id="text-editor">
        <state relative-caret-position="-1380">
          <caret line="59" column="43" selection-start-line="59" selection-start-column="43" selection-end-line="59" selection-end-column="43" />
        </state>
      </provider>
    </entry>
    <entry file="jar://$MAVEN_REPOSITORY$/org/jboss/weld/weld-core-impl/3.0.5.Final/weld-core-impl-3.0.5.Final-sources.jar!/org/jboss/weld/injection/StaticMethodInjectionPoint.java">
      <provider selected="true" editor-type-id="text-editor">
        <state relative-caret-position="192">
          <caret line="94" selection-start-line="94" selection-end-line="94" />
        </state>
      </provider>
    </entry>
    <entry file="file://$PROJECT_DIR$/src/test/java/com/tokera/ate/test/rest/BasicIntegrationTests.java">
      <provider selected="true" editor-type-id="text-editor">
        <state relative-caret-position="360">
          <caret line="39" column="8" selection-start-line="39" selection-start-column="8" selection-end-line="39" selection-end-column="28" />
        </state>
      </provider>
    </entry>
    <entry file="file://$PROJECT_DIR$/src/main/java/com/tokera/ate/io/core/StorageSystemFactory.java">
      <provider selected="true" editor-type-id="text-editor">
        <state relative-caret-position="44">
          <caret line="43" selection-start-line="43" selection-end-line="43" />
        </state>
      </provider>
    </entry>
    <entry file="file://$PROJECT_DIR$/src/test/java/com/tokera/ate/test/chain/ChainOfTrustTests.java">
      <provider selected="true" editor-type-id="text-editor">
        <state relative-caret-position="369">
          <caret line="89" selection-start-line="89" selection-end-line="89" />
        </state>
      </provider>
    </entry>
    <entry file="file://$PROJECT_DIR$/src/main/java/com/tokera/ate/io/api/IPartitionKeyMapper.java">
      <provider selected="true" editor-type-id="text-editor">
        <state relative-caret-position="255">
          <caret line="17" column="18" selection-start-line="17" selection-start-column="18" selection-end-line="17" selection-end-column="18" />
        </state>
      </provider>
    </entry>
    <entry file="file://$PROJECT_DIR$/src/main/java/com/tokera/ate/common/UUIDTools.java">
      <provider selected="true" editor-type-id="text-editor">
        <state relative-caret-position="183">
          <caret line="23" column="23" selection-start-line="23" selection-start-column="23" selection-end-line="23" selection-end-column="23" />
          <folding>
            <element signature="e#565#566#0" expanded="true" />
            <element signature="e#602#603#0" expanded="true" />
          </folding>
        </state>
      </provider>
    </entry>
    <entry file="file://$PROJECT_DIR$/src/main/java/com/tokera/ate/filters/PartitionKeyInterceptor.java">
      <provider selected="true" editor-type-id="text-editor">
        <state relative-caret-position="381">
          <caret line="63" column="61" selection-start-line="63" selection-start-column="61" selection-end-line="63" selection-end-column="61" />
        </state>
      </provider>
    </entry>
    <entry file="file://$PROJECT_DIR$/src/main/java/com/tokera/ate/delegates/AuthorizationDelegate.java">
      <provider selected="true" editor-type-id="text-editor">
        <state relative-caret-position="192">
          <caret line="144" selection-start-line="144" selection-end-line="144" />
        </state>
      </provider>
    </entry>
    <entry file="file://$PROJECT_DIR$/src/main/java/com/tokera/ate/io/repo/DataRepository.java">
      <provider selected="true" editor-type-id="text-editor">
        <state relative-caret-position="192">
          <caret line="246" selection-start-line="246" selection-end-line="246" />
        </state>
      </provider>
    </entry>
    <entry file="file://$PROJECT_DIR$/src/main/java/com/tokera/ate/io/layers/BackendIO.java">
      <provider selected="true" editor-type-id="text-editor">
        <state relative-caret-position="192">
          <caret line="62" selection-start-line="62" selection-end-line="62" />
          <folding>
            <element signature="e#1627#1628#0" expanded="true" />
          </folding>
        </state>
      </provider>
    </entry>
    <entry file="file://$PROJECT_DIR$/src/test/java/com/tokera/ate/test/rest/api/AccountREST.java">
      <provider selected="true" editor-type-id="text-editor">
        <state relative-caret-position="426">
          <caret line="84" selection-start-line="84" selection-end-line="84" />
        </state>
      </provider>
    </entry>
    <entry file="file://$PROJECT_DIR$/src/main/java/com/tokera/ate/io/repo/DataPartition.java">
      <provider selected="true" editor-type-id="text-editor">
        <state relative-caret-position="294">
          <caret line="42" column="37" selection-start-line="42" selection-start-column="25" selection-end-line="42" selection-end-column="37" />
        </state>
      </provider>
    </entry>
    <entry file="file://$PROJECT_DIR$/src/main/java/com/tokera/ate/io/api/ISecureKeyRepository.java">
      <provider selected="true" editor-type-id="text-editor">
        <state relative-caret-position="324">
          <caret line="27" column="76" selection-start-line="27" selection-start-column="76" selection-end-line="27" selection-end-column="76" />
          <folding>
            <element signature="imports" expanded="true" />
          </folding>
        </state>
      </provider>
    </entry>
    <entry file="file://$PROJECT_DIR$/src/main/java/com/tokera/ate/io/repo/DataSerializer.java">
      <provider selected="true" editor-type-id="text-editor">
        <state relative-caret-position="150">
          <caret line="156" column="8" selection-start-line="156" selection-start-column="8" selection-end-line="156" selection-end-column="8" />
        </state>
      </provider>
    </entry>
    <entry file="file://$PROJECT_DIR$/src/main/java/com/tokera/ate/io/repo/DataPartitionChain.java">
      <provider selected="true" editor-type-id="text-editor">
        <state relative-caret-position="180">
          <caret line="54" column="59" selection-start-line="54" selection-start-column="59" selection-end-line="54" selection-end-column="59" />
        </state>
      </provider>
    </entry>
    <entry file="file://$PROJECT_DIR$/src/main/java/com/tokera/ate/io/core/DefaultSecureKeyRepository.java">
      <provider selected="true" editor-type-id="text-editor">
        <state relative-caret-position="100">
          <caret line="25" column="11" selection-start-line="25" selection-start-column="11" selection-end-line="25" selection-end-column="11" />
          <folding>
            <element signature="imports" expanded="true" />
          </folding>
        </state>
      </provider>
    </entry>
    <entry file="file://$PROJECT_DIR$/src/main/java/com/tokera/ate/security/EncryptKeyCachePerRequest.java">
      <provider selected="true" editor-type-id="text-editor">
        <state relative-caret-position="93">
          <caret line="95" column="4" selection-start-line="94" selection-start-column="140" selection-end-line="95" selection-end-column="4" />
        </state>
      </provider>
    </entry>
    <entry file="file://$PROJECT_DIR$/src/main/java/com/tokera/ate/io/repo/DataSubscriber.java">
      <provider selected="true" editor-type-id="text-editor">
<<<<<<< HEAD
        <state relative-caret-position="36">
          <caret line="30" column="48" lean-forward="true" selection-start-line="30" selection-start-column="48" selection-end-line="30" selection-end-column="48" />
=======
        <state relative-caret-position="186">
          <caret line="85" column="56" selection-start-line="85" selection-start-column="56" selection-end-line="85" selection-end-column="56" />
>>>>>>> 1ec1879c
        </state>
      </provider>
    </entry>
  </component>
  <component name="masterDetails">
    <states>
      <state key="ArtifactsStructureConfigurable.UI">
        <settings>
          <artifact-editor />
          <splitter-proportions>
            <option name="proportions">
              <list>
                <option value="0.47586206" />
              </list>
            </option>
          </splitter-proportions>
        </settings>
      </state>
      <state key="FacetStructureConfigurable.UI">
        <settings>
          <last-edited>No facets are configured</last-edited>
          <splitter-proportions>
            <option name="proportions">
              <list>
                <option value="0.47586206" />
              </list>
            </option>
          </splitter-proportions>
        </settings>
      </state>
      <state key="GlobalLibrariesConfigurable.UI">
        <settings>
          <splitter-proportions>
            <option name="proportions">
              <list>
                <option value="0.47586206" />
              </list>
            </option>
          </splitter-proportions>
        </settings>
      </state>
      <state key="JdkListConfigurable.UI">
        <settings>
          <last-edited>1.8</last-edited>
          <splitter-proportions>
            <option name="proportions">
              <list>
                <option value="0.47586206" />
              </list>
            </option>
          </splitter-proportions>
        </settings>
      </state>
      <state key="ModuleStructureConfigurable.UI">
        <settings>
          <last-edited>ate</last-edited>
          <splitter-proportions>
            <option name="proportions">
              <list>
                <option value="0.47586206" />
                <option value="0.6" />
              </list>
            </option>
          </splitter-proportions>
        </settings>
      </state>
      <state key="ProjectJDKs.UI">
        <settings>
          <last-edited>1.8</last-edited>
          <splitter-proportions>
            <option name="proportions">
              <list>
                <option value="0.2" />
              </list>
            </option>
          </splitter-proportions>
        </settings>
      </state>
      <state key="ProjectLibrariesConfigurable.UI">
        <settings>
          <last-edited>Maven: backport-util-concurrent:backport-util-concurrent:3.1</last-edited>
          <splitter-proportions>
            <option name="proportions">
              <list>
                <option value="0.47586206" />
              </list>
            </option>
          </splitter-proportions>
        </settings>
      </state>
    </states>
  </component>
</project><|MERGE_RESOLUTION|>--- conflicted
+++ resolved
@@ -23,9 +23,6 @@
     <option name="FILTER_BY_CURRENT_PROJECT" value="true" />
   </component>
   <component name="ChangeListManager">
-<<<<<<< HEAD
-    <list default="true" id="1787db08-4ad1-4647-9852-a11b04b311d8" name="Default Changelist" comment="" />
-=======
     <list default="true" id="1787db08-4ad1-4647-9852-a11b04b311d8" name="Default Changelist" comment="">
       <change afterPath="$PROJECT_DIR$/src/main/java/com/tokera/ate/io/api/IPartitionKey.java" afterDir="false" />
       <change afterPath="$PROJECT_DIR$/src/main/java/com/tokera/ate/io/api/IPartitionKeyMapper.java" afterDir="false" />
@@ -75,7 +72,6 @@
       <change beforePath="$PROJECT_DIR$/src/test/java/com/tokera/ate/test/chain/ChainOfTrustTests.java" beforeDir="false" afterPath="$PROJECT_DIR$/src/test/java/com/tokera/ate/test/chain/ChainOfTrustTests.java" afterDir="false" />
       <change beforePath="$PROJECT_DIR$/src/test/java/com/tokera/ate/test/dao/SeedingDelegate.java" beforeDir="false" afterPath="$PROJECT_DIR$/src/test/java/com/tokera/ate/test/dao/SeedingDelegate.java" afterDir="false" />
     </list>
->>>>>>> 1ec1879c
     <ignored path="$PROJECT_DIR$/target/" />
     <option name="EXCLUDED_CONVERTED_TO_IGNORED" value="true" />
     <option name="SHOW_DIALOG" value="false" />
@@ -157,13 +153,8 @@
       <file pinned="false" current-in-tab="false">
         <entry file="file://$PROJECT_DIR$/src/main/java/com/tokera/ate/io/repo/DataSerializer.java">
           <provider selected="true" editor-type-id="text-editor">
-<<<<<<< HEAD
-            <state relative-caret-position="36">
-              <caret line="30" column="48" lean-forward="true" selection-start-line="30" selection-start-column="48" selection-end-line="30" selection-end-column="48" />
-=======
             <state relative-caret-position="150">
               <caret line="156" column="8" selection-start-line="156" selection-start-column="8" selection-end-line="156" selection-end-column="8" />
->>>>>>> 1ec1879c
             </state>
           </provider>
         </entry>
@@ -473,11 +464,7 @@
     </panes>
   </component>
   <component name="PropertiesComponent">
-<<<<<<< HEAD
-    <property name="com.android.tools.idea.instantapp.provision.ProvisionBeforeRunTaskProvider.myTimeStamp" value="1557258515430" />
-=======
     <property name="com.android.tools.idea.instantapp.provision.ProvisionBeforeRunTaskProvider.myTimeStamp" value="1558043775356" />
->>>>>>> 1ec1879c
     <property name="last_opened_file_path" value="$PROJECT_DIR$" />
     <property name="project.structure.last.edited" value="Modules" />
     <property name="project.structure.proportion" value="0.15" />
@@ -1102,13 +1089,8 @@
     </entry>
     <entry file="file://$PROJECT_DIR$/src/main/java/com/tokera/ate/io/repo/DataSubscriber.java">
       <provider selected="true" editor-type-id="text-editor">
-<<<<<<< HEAD
-        <state relative-caret-position="36">
-          <caret line="30" column="48" lean-forward="true" selection-start-line="30" selection-start-column="48" selection-end-line="30" selection-end-column="48" />
-=======
         <state relative-caret-position="186">
           <caret line="85" column="56" selection-start-line="85" selection-start-column="56" selection-end-line="85" selection-end-column="56" />
->>>>>>> 1ec1879c
         </state>
       </provider>
     </entry>
