[package]
name = "ate"
version = "0.9.0"
authors = ["Johnathan Sharratt <johnathan.sharratt@gmail.com>"]
edition = "2018"
description = "Distributed immutable data store with strong encryption and authentication"
license = "MIT OR Apache-2.0"
keywords = ["immutable", "database", "crypto", "nosql", "async"]
categories = ["asynchronous", "caching", "cryptography", "database-implementations"]
repository = "https://github.com/john-sharratt/ate"
readme = "../README.md"

[features]
default = [ "all" ]
basics = [ "hash_blake3", "hash_sha3" ]
verbose = ["backtrace"]
super_verbose = [ "verbose" ]
hash_blake3 = []
hash_sha3 = []
extra_checks = []
buffered = []
local_fs = []
rotate = []
caching = []
aes_openssl = [ "openssl" ]
aes_rust = [ "aes", "ctr" ]
ws = [ "tokio-tungstenite", "http" ]
all = [ "basics", "buffered", "local_fs", "rotate", "caching", "ws", "aes_rust" ]

#- memdb works nicely fixes the corruption issue but does not scale with huge log files
#- it would seem the conversation logic is working however the server side is dropping
#  events received that omit the signature (oh no!)
#- could restore the loading logic with the buffer and try and simulate the failure again
#  (perhaps reloading the load file on failure will fix it meaning its an accounting issue?)

[dependencies]
uuid = { version = "0.8.*", features = ["serde", "v4"] }
serde = { version = "1.0.*", features = ["derive"] }
serde_json = "1.0.*"
rmp = "0.8.*"
rmp-serde = "0.15.*"
derive-new = "0.5.*"
bytes = "1.0.*"
futures = "0.3.*"
futures-util = "0.3.*"
hash = "0.3.*"
fxhash = "0.2.*"
async-trait = "0.1.*"
fastrand = "1.4.*"
rand = "0.8.*"
rand_chacha = "0.3.*"
snap = "1.0.*"
once_cell = "1.7.*"
sha3 = "0.9.*"
multimap = "0.8.*"
hex = "0.4.*"
chrono = "0.4.*"
log = { version = "0.4.*", features = [ "release_max_level_info" ] }
cached = "0.23.*"
parking_lot = "0.11.*"
env_logger = "0.8.*"
blake3 = "0.3.*"
bincode = "1.3.*"
async-executor = "1.4.*"
url = { version = "2.2.*", features = ["serde"] }
btreemultimap = { version = "0.1.*" }
base64 = "0.13.*"
http = { version = "0.2.*", optional = true }
num_enum = "0.5.*"
backtrace = { version = "0.3.*", optional = true }
<<<<<<< HEAD
aes = { version = "0.6.*" }
ctr = { version = "0.8.*" }
pqcrypto-falcon = "0.2.*"
pqcrypto-ntru = "0.5.*"
pqcrypto-traits = "0.3.*"
=======
aes = { version = "0.7.4", optional = true }
ctr = { version = "0.8.0", optional = true }
openssl = { version = "0.10.*", features = ["vendored"], optional = true }
>>>>>>> 97a3758e

[target.'cfg(target_arch = "wasm32")'.dependencies]
tokio = { version = "0.3", features = [ "rt", "sync" ], default-features = false }
ws_stream_wasm = { version = "0.7" }
#ws_stream_wasm = { version = "0.7", features= [ "tokio_io" ] }
#tokio = { version = "1.3.*", features= [ "rt", "sync" ] }

[target.'cfg(not(target_arch = "wasm32"))'.dependencies]
<<<<<<< HEAD
=======
pqcrypto-falcon = "0.2.*"
pqcrypto-ntru = "0.4.*"
pqcrypto-traits = "0.3.*"
>>>>>>> 97a3758e
tokio = { version = "1.9.*", features = ["full", "signal", "process"] }
pnet = "0.27.*"
trust-dns-proto = { version = "0.20.*" }
trust-dns-client = { version = "0.20.*", features = ["dnssec"] }
hyper = { version = "0.14.*", features = ["full"], optional = true }
hyper-tls = { version = "0.5.*", optional = true }
tokio-tungstenite = { version = "0.14.*", optional = true }

[dev-dependencies]
ctor = "0.1.*"
rust_decimal = "1.10.*"
names = "0.11.*"<|MERGE_RESOLUTION|>--- conflicted
+++ resolved
@@ -25,7 +25,7 @@
 aes_openssl = [ "openssl" ]
 aes_rust = [ "aes", "ctr" ]
 ws = [ "tokio-tungstenite", "http" ]
-all = [ "basics", "buffered", "local_fs", "rotate", "caching", "ws", "aes_rust" ]
+all = [ "basics", "buffered", "local_fs", "rotate", "caching", "ws", "aes_openssl" ]
 
 #- memdb works nicely fixes the corruption issue but does not scale with huge log files
 #- it would seem the conversation logic is working however the server side is dropping
@@ -68,17 +68,12 @@
 http = { version = "0.2.*", optional = true }
 num_enum = "0.5.*"
 backtrace = { version = "0.3.*", optional = true }
-<<<<<<< HEAD
-aes = { version = "0.6.*" }
-ctr = { version = "0.8.*" }
+aes = { version = "0.7.*", optional = true }
+ctr = { version = "0.8.0", optional = true }
+openssl = { version = "0.10.*", features = ["vendored"], optional = true }
 pqcrypto-falcon = "0.2.*"
 pqcrypto-ntru = "0.5.*"
 pqcrypto-traits = "0.3.*"
-=======
-aes = { version = "0.7.4", optional = true }
-ctr = { version = "0.8.0", optional = true }
-openssl = { version = "0.10.*", features = ["vendored"], optional = true }
->>>>>>> 97a3758e
 
 [target.'cfg(target_arch = "wasm32")'.dependencies]
 tokio = { version = "0.3", features = [ "rt", "sync" ], default-features = false }
@@ -87,12 +82,6 @@
 #tokio = { version = "1.3.*", features= [ "rt", "sync" ] }
 
 [target.'cfg(not(target_arch = "wasm32"))'.dependencies]
-<<<<<<< HEAD
-=======
-pqcrypto-falcon = "0.2.*"
-pqcrypto-ntru = "0.4.*"
-pqcrypto-traits = "0.3.*"
->>>>>>> 97a3758e
 tokio = { version = "1.9.*", features = ["full", "signal", "process"] }
 pnet = "0.27.*"
 trust-dns-proto = { version = "0.20.*" }
